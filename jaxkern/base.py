# Copyright 2022 The JaxGaussianProcesses Contributors. All Rights Reserved.
#
# Licensed under the Apache License, Version 2.0 (the "License");
# you may not use this file except in compliance with the License.
# You may obtain a copy of the License at
#
#     http://www.apache.org/licenses/LICENSE-2.0
#
# Unless required by applicable law or agreed to in writing, software
# distributed under the License is distributed on an "AS IS" BASIS,
# WITHOUT WARRANTIES OR CONDITIONS OF ANY KIND, either express or implied.
# See the License for the specific language governing permissions and
# limitations under the License.
# ==============================================================================

from __future__ import annotations

import abc
from typing import Callable, List, Optional, Sequence

import jax.numpy as jnp
from jaxtyping import Array, Float

from .computations import AbstractKernelComputation, DenseKernelComputation
import distrax as dx

from jaxutils import Module
from equinox import static_field

class AbstractKernel(Module):
    """Base kernel class."""

    active_dims: List[int] = static_field()
    compute_engine: AbstractKernelComputation = static_field()
    name: str = static_field()


    def __init__(
        self,
        compute_engine: AbstractKernelComputation = DenseKernelComputation,
        active_dims: Optional[List[int]] = None,
<<<<<<< HEAD
        name: Optional[str] = "Kernel",
    ) -> None:

        self.compute_engine = compute_engine
        self.active_dims = active_dims
        self.name = name
    
    @property
    def ndims(self):
        return 1 if not self.active_dims else len(self.active_dims)

    @property 
    def gram(self):
        return self.compute_engine(kernel_fn=self.__call__).gram
    
    @property
    def cross_covariance(self):
        return self.compute_engine(kernel_fn=self.__call__).cross_covariance

    @property
    def stationary(self) -> bool:
        raise NotImplementedError
    
    @property
    def spectral(self) -> bool:
        raise NotImplementedError

=======
        spectral_density: Optional[dx.Distribution] = None,
        name: Optional[str] = "AbstractKernel",
    ) -> None:
        self._compute_engine = compute_engine
        self.active_dims = active_dims
        self.spectral_density = spectral_density
        self.name = name
        self._stationary = False
        self.ndims = 1 if not self.active_dims else len(self.active_dims)
        compute_engine = self.compute_engine(kernel_fn=self.__call__)
        self.gram = compute_engine.gram
        self.cross_covariance = compute_engine.cross_covariance
>>>>>>> f75fa258

    @property
    def stationary(self) -> bool:
        """Boolean property as to whether the kernel is stationary or not.

        Returns:
            bool: True if the kernel is stationary.
        """
        return self._stationary

    @property
    def compute_engine(self) -> AbstractKernelComputation:
        """The compute engine that is used to perform the kernel computations.

        Returns:
            AbstractKernelComputation: The compute engine that is used to perform the kernel computations.
        """
        return self._compute_engine

    @compute_engine.setter
    def compute_engine(self, compute_engine: AbstractKernelComputation) -> None:
        self._compute_engine = compute_engine
        compute_engine = self.compute_engine(kernel_fn=self.__call__)
        self.gram = compute_engine.gram
        self.cross_covariance = compute_engine.cross_covariance

    @abc.abstractmethod
    def __call__(
        self,
        x: Float[Array, "1 D"],
        y: Float[Array, "1 D"],
    ) -> Float[Array, "1"]:
        """Evaluate the kernel on a pair of inputs.

        Args:
            x (Float[Array, "1 D"]): The left hand argument of the kernel function's call.
            y (Float[Array, "1 D"]): The right hand argument of the kernel function's call

        Returns:
            Float[Array, "1"]: The value of :math:`k(x, y)`.
        """
        raise NotImplementedError

    def slice_input(self, x: Float[Array, "N D"]) -> Float[Array, "N Q"]:
        """Select the relevant columns of the supplied matrix to be used within the kernel's evaluation.

        Args:
            x (Float[Array, "N D"]): The matrix or vector that is to be sliced.
        Returns:
            Float[Array, "N Q"]: A sliced form of the input matrix.
        """
        return x[..., self.active_dims]

    def __add__(self, other: AbstractKernel) -> AbstractKernel:
        """Add two kernels together.
        Args:
            other (AbstractKernel): The kernel to be added to the current kernel.

        Returns:
            AbstractKernel: A new kernel that is the sum of the two kernels.
        """
        return SumKernel(kernel_set=[self, other])

    def __mul__(self, other: AbstractKernel) -> AbstractKernel:
        """Multiply two kernels together.

        Args:
            other (AbstractKernel): The kernel to be multiplied with the current kernel.

        Returns:
            AbstractKernel: A new kernel that is the product of the two kernels.
        """
        return ProductKernel(kernel_set=[self, other])

    @property
    def ard(self):
        """Boolean property as to whether the kernel is isotropic or of
        automatic relevance determination form.

        Returns:
            bool: True if the kernel is an ARD kernel.
        """
        return True if self.ndims > 1 else False



class CombinationKernel(AbstractKernel):
    """A base class for products or sums of kernels."""
    kernel_set: List[AbstractKernel] = static_field()
    combination_fn: Callable = static_field()

    def __init__(
        self,
        kernel_set: List[AbstractKernel],
        compute_engine: AbstractKernelComputation = DenseKernelComputation,
        active_dims: Optional[List[int]] = None,
<<<<<<< HEAD
        name: Optional[str] = "Combination kernel",
    ) -> None:

        super().__init__(
            compute_engine=compute_engine, 
            active_dims = active_dims, 
            name = name,
            )

=======
        name: Optional[str] = "AbstractKernel",
    ) -> None:
        super().__init__(compute_engine, active_dims, name)
>>>>>>> f75fa258
        self.kernel_set = kernel_set

        if not all(isinstance(k, AbstractKernel) for k in self.kernel_set):
            raise TypeError("can only combine Kernel instances")  # pragma: no cover
        if all(k.stationary for k in self.kernel_set):
            self._stationary = True
        self._set_kernels(self.kernel_set)

    @property
    @abc.abstractmethod
    def combination_fn(self):
        raise NotImplementedError

    def _set_kernels(self, kernels: Sequence[AbstractKernel]) -> None:
        """Combine multiple kernels. Based on GPFlow's Combination kernel."""
        # add kernels to a list, flattening out instances of this class therein
        kernels_list: List[AbstractKernel] = []
        for k in kernels:
            if isinstance(k, self.__class__):
                kernels_list.extend(k.kernel_set)
            else:
                kernels_list.append(k)

        self.kernel_set = kernels_list

    def __call__(
        self,
        x: Float[Array, "1 D"],
        y: Float[Array, "1 D"],
    ) -> Float[Array, "1"]:
        """Evaluate combination kernel on a pair of inputs.

        Args:
            x (Float[Array, "1 D"]): The left hand argument of the kernel function's call.
            y (Float[Array, "1 D"]): The right hand argument of the kernel function's call

        Returns:
            Float[Array, "1"]: The value of :math:`k(x, y)`.
        """
        return self.combination_fn(jnp.stack([k(x, y) for k in self.kernel_set]))


class SumKernel(CombinationKernel):
    """A kernel that is the sum of a set of kernels."""

<<<<<<< HEAD
    @property
    def combination_fn(self):
        return jnp.sum
=======
    def __init__(
        self,
        kernel_set: List[AbstractKernel],
        compute_engine: AbstractKernelComputation = DenseKernelComputation,
        active_dims: Optional[List[int]] = None,
        name: Optional[str] = "Sum kernel",
    ) -> None:
        super().__init__(kernel_set, compute_engine, active_dims, name)
        self.combination_fn: Optional[Callable] = jnp.sum
>>>>>>> f75fa258


class ProductKernel(CombinationKernel):
    """A kernel that is the product of a set of kernels."""

<<<<<<< HEAD
    @property
    def combination_fn(self):
        return jnp.prod
=======
    def __init__(
        self,
        kernel_set: List[AbstractKernel],
        compute_engine: AbstractKernelComputation = DenseKernelComputation,
        active_dims: Optional[List[int]] = None,
        name: Optional[str] = "Product kernel",
    ) -> None:
        super().__init__(kernel_set, compute_engine, active_dims, name)
        self.combination_fn: Optional[Callable] = jnp.prod
>>>>>>> f75fa258
<|MERGE_RESOLUTION|>--- conflicted
+++ resolved
@@ -22,10 +22,10 @@
 from jaxtyping import Array, Float
 
 from .computations import AbstractKernelComputation, DenseKernelComputation
-import distrax as dx
 
 from jaxutils import Module
 from equinox import static_field
+
 
 class AbstractKernel(Module):
     """Base kernel class."""
@@ -34,53 +34,32 @@
     compute_engine: AbstractKernelComputation = static_field()
     name: str = static_field()
 
-
     def __init__(
         self,
         compute_engine: AbstractKernelComputation = DenseKernelComputation,
         active_dims: Optional[List[int]] = None,
-<<<<<<< HEAD
         name: Optional[str] = "Kernel",
     ) -> None:
 
         self.compute_engine = compute_engine
         self.active_dims = active_dims
         self.name = name
-    
+
     @property
     def ndims(self):
         return 1 if not self.active_dims else len(self.active_dims)
 
-    @property 
+    @property
     def gram(self):
         return self.compute_engine(kernel_fn=self.__call__).gram
-    
+
     @property
     def cross_covariance(self):
         return self.compute_engine(kernel_fn=self.__call__).cross_covariance
 
     @property
-    def stationary(self) -> bool:
-        raise NotImplementedError
-    
-    @property
     def spectral(self) -> bool:
         raise NotImplementedError
-
-=======
-        spectral_density: Optional[dx.Distribution] = None,
-        name: Optional[str] = "AbstractKernel",
-    ) -> None:
-        self._compute_engine = compute_engine
-        self.active_dims = active_dims
-        self.spectral_density = spectral_density
-        self.name = name
-        self._stationary = False
-        self.ndims = 1 if not self.active_dims else len(self.active_dims)
-        compute_engine = self.compute_engine(kernel_fn=self.__call__)
-        self.gram = compute_engine.gram
-        self.cross_covariance = compute_engine.cross_covariance
->>>>>>> f75fa258
 
     @property
     def stationary(self) -> bool:
@@ -166,9 +145,9 @@
         return True if self.ndims > 1 else False
 
 
-
 class CombinationKernel(AbstractKernel):
     """A base class for products or sums of kernels."""
+
     kernel_set: List[AbstractKernel] = static_field()
     combination_fn: Callable = static_field()
 
@@ -177,21 +156,15 @@
         kernel_set: List[AbstractKernel],
         compute_engine: AbstractKernelComputation = DenseKernelComputation,
         active_dims: Optional[List[int]] = None,
-<<<<<<< HEAD
         name: Optional[str] = "Combination kernel",
     ) -> None:
 
         super().__init__(
-            compute_engine=compute_engine, 
-            active_dims = active_dims, 
-            name = name,
-            )
-
-=======
-        name: Optional[str] = "AbstractKernel",
-    ) -> None:
-        super().__init__(compute_engine, active_dims, name)
->>>>>>> f75fa258
+            compute_engine=compute_engine,
+            active_dims=active_dims,
+            name=name,
+        )
+
         self.kernel_set = kernel_set
 
         if not all(isinstance(k, AbstractKernel) for k in self.kernel_set):
@@ -237,38 +210,14 @@
 class SumKernel(CombinationKernel):
     """A kernel that is the sum of a set of kernels."""
 
-<<<<<<< HEAD
     @property
     def combination_fn(self):
         return jnp.sum
-=======
-    def __init__(
-        self,
-        kernel_set: List[AbstractKernel],
-        compute_engine: AbstractKernelComputation = DenseKernelComputation,
-        active_dims: Optional[List[int]] = None,
-        name: Optional[str] = "Sum kernel",
-    ) -> None:
-        super().__init__(kernel_set, compute_engine, active_dims, name)
-        self.combination_fn: Optional[Callable] = jnp.sum
->>>>>>> f75fa258
 
 
 class ProductKernel(CombinationKernel):
     """A kernel that is the product of a set of kernels."""
 
-<<<<<<< HEAD
     @property
     def combination_fn(self):
-        return jnp.prod
-=======
-    def __init__(
-        self,
-        kernel_set: List[AbstractKernel],
-        compute_engine: AbstractKernelComputation = DenseKernelComputation,
-        active_dims: Optional[List[int]] = None,
-        name: Optional[str] = "Product kernel",
-    ) -> None:
-        super().__init__(kernel_set, compute_engine, active_dims, name)
-        self.combination_fn: Optional[Callable] = jnp.prod
->>>>>>> f75fa258
+        return jnp.prod