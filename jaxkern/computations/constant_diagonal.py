--- conflicted
+++ resolved
@@ -25,7 +25,6 @@
 
 
 class ConstantDiagonalKernelComputation(AbstractKernelComputation):
-
     def gram(self, inputs: Float[Array, "N D"]) -> ConstantDiagonalLinearOperator:
         """For a kernel with diagonal structure, compute the NxN gram matrix on
         an input matrix of shape NxD.
@@ -38,12 +37,8 @@
         Returns:
             CovarianceOperator: The computed square Gram matrix.
         """
-<<<<<<< HEAD
 
         value = self.kernel_fn(inputs[0], inputs[0])
-=======
-        value = self.kernel_fn(params, inputs[0], inputs[0])
->>>>>>> f75fa258
 
         return ConstantDiagonalLinearOperator(
             value=jnp.atleast_1d(value), size=inputs.shape[0]
@@ -66,7 +61,9 @@
 
         return DiagonalLinearOperator(diag=diag)
 
-    def cross_covariance(self, x: Float[Array, "N D"], y: Float[Array, "M D"]) -> Float[Array, "N M"]:
+    def cross_covariance(
+        self, x: Float[Array, "N D"], y: Float[Array, "M D"]
+    ) -> Float[Array, "N M"]:
         """For a given kernel, compute the NxM covariance matrix on a pair of input
         matrices of shape NxD and MxD.
 
