--- conflicted
+++ resolved
@@ -23,19 +23,19 @@
     DenseKernelComputation,
 )
 from .utils import squared_distance
-import distrax as dx
 
 from jaxutils import param
 from jaxutils.bijectors import Softplus
 
+
 class RBF(AbstractKernel):
     """The Radial Basis Function (RBF) kernel."""
+
     lengthscale: Float[Array, "1 D"] = param(Softplus)
     variance: Float[Array, "1"] = param(Softplus)
 
     def __init__(
         self,
-<<<<<<< HEAD
         lengthscale: Float[Array, "1 D"] = jnp.array([1.0]),
         variance: Float[Array, "1"] = jnp.array([1.0]),
         compute_engine: AbstractKernelComputation = DenseKernelComputation,
@@ -46,24 +46,12 @@
 
         self.lengthscale = lengthscale
         self.variance = variance
-    
+
     def stationary(self) -> bool:
         return True
-    
+
     def spectral(self) -> bool:
         return True
-=======
-        active_dims: Optional[List[int]] = None,
-        name: Optional[str] = "Radial basis function kernel",
-    ) -> None:
-        super().__init__(
-            DenseKernelComputation,
-            active_dims,
-            spectral_density=dx.Normal(loc=0.0, scale=1.0),
-            name=name,
-        )
-        self._stationary = True
->>>>>>> f75fa258
 
     def __call__(
         self, x: Float[Array, "1 D"], y: Float[Array, "1 D"]
@@ -81,7 +69,7 @@
         Returns:
             Float[Array, "1"]: The value of :math:`k(x, y)`.
         """
-        
+
         x = self.slice_input(x) / self.lengthscale
         y = self.slice_input(y) / self.lengthscale
         K = self.variance * jnp.exp(-0.5 * squared_distance(x, y))
